library(shiny)
library(shinydashboard)
library(DT)
library(data.table)
library(ggplot2)
library(tidyverse)
<<<<<<< HEAD
library(DT)
library(renv)

# Read in data file for plotting
# The column "taxon" matches with "Species of interest"
abundance_data_filt = fread("./species_abundance_filt.csv",
														nThread = 8, drop = 1, header = T)
=======


abundance_df = fread("./species_abundance_filt.csv", 
                            nThread = 8, drop = 1, header = T) %>% 
    rename("temperature"="soilTemp","pH" = "soilInCaClpH", "abundance"="percentage")
>>>>>>> 230c9df7

# Read in data file for species selections - info on environmental preferences
organism_df_to_subset = fread("./organism_data_to_subset.csv", drop = 1, header = T) %>% 
    mutate(taxon=`Species of interest`) %>% 
    rename("Genome source" = source)

# Read in data file to just show species names/links
set.seed(1)
organism_df_to_print = fread("./organism_data_to_print.csv", drop = 1, header = T)

# Read in biome data file
biome_info = fread("./nlcd_key.csv", drop = 1, header = T)
biome_choices = biome_info$nlcdClass
names(biome_choices) = biome_info$prettyNlcd

<<<<<<< HEAD
# Read in taxonomy data file, add to organism info
taxonomy = fread("./organism_taxonomy.csv", drop = 1, header = T)
df_to_print = left_join(df_to_print, taxonomy %>%
                            select(`Species of interest` = taxon,`Genome accession` = accession) %>%
                            unique()) %>%
    select(`Species of interest`,GEM_ID, `Genome source`) %>% slice_sample(n = 1000)
df_to_subset = left_join(df_to_subset, taxonomy %>%
                             select(`Species of interest` = taxon,Kingdom,Phylum,accession) %>%
                             unique())  %>% slice_sample(n = 1000)

# Potential taxa to select from
taxon_names = df_to_subset$`Species of interest`

# Create column of radio buttons
mat_to_print= as.matrix(df_to_print[,1])
rownames(mat_to_print) = mat_to_print[,1]

for (i in seq_len(nrow(mat_to_print))) {
	mat_to_print[i, ] = sprintf(
		'<input type="radio" name="%s" value="%s"/>',
		taxon_names[i], mat_to_print[i, ]
	)
}
mat_to_print = cbind(mat_to_print, df_to_print[,1:3])
colnames(mat_to_print)[1] = "Visualize?"


# Filter abundance data to create example plots for selected taxon
single_species_obs = abundance_data_filt %>%
	filter(taxon == "Rhodotorula toruloides")

# Visualize abundances that correlate with pH
p1 = ggplot(single_species_obs,
						aes(x = soilInCaClpH, y = percentage, color=taxon)) +
	geom_point(alpha=.5,
						 position=position_jitter(width = .01, height=0), size=2,
						 show.legend = F) +
	geom_smooth(show.legend = F, span=.7) +
	facet_wrap(~taxon, scales = "free") + theme_bw(base_size = 20) +
	scale_y_sqrt() + xlab("Soil pH") +
	ylab("Microbial abundance")
=======
abundance_df$biome = biome_info[match(abundance_df$nlcdClass, biome_info$nlcdClass),]$prettyNlcd

>>>>>>> 230c9df7

library(shinyhelper) # For adding help tooltips

<<<<<<< HEAD
# Visualize abundances that correlate with temperature
p2 = ggplot(single_species_obs,
						aes(x = soilTemp, y = percentage, color=taxon)) +
	geom_point(alpha=.5,
						 position=position_jitter(width = .01, height=0), size=2,
						 show.legend = F) +
	geom_smooth(show.legend = F, span=.7) +
	facet_wrap(~taxon, scales = "free") + theme_bw(base_size = 20) +
	scale_y_sqrt()  + xlab("Soil temperature") +
	ylab("Microbial abundance")


# Actual interface setup
ui <- fluidPage(
	titlePanel("Explore the Soil Microbe Database"),
	mainPanel(

		fluidRow(p("The Soil Microbe Database (SMDB) is a collection of over 30,000 soil microbial genomes, some of which have cultured representatives. Use this portal to explore how the abundance of each genome varies across soil samples measured via shotgun metagenomics. This abundance dataset, and the SMDB, can be downloaded for further analysis using the links at the bottom of this page."),
			p("Use the filters below to identify soil microbes that are observed to peak in abundance at specific pH or temperature values. Note that these reflect trends in soils derived from sequencing, not laboratory experiments on actual pH or temperature tolerances. For more information on environmental abundances of microbes: https://doi.org/10.1111/nph.17240"),
			column(width = 4,
	sliderInput("pHrange", "Realized soil pH preference:",min = 3, max = 9, value = c(3,9))),
	column(width = 4,
	sliderInput("temperatureRange",
							"Realized soil temperature preference:",min = 0, max = 100, value = c(0,100))),
	column(width = 4,
				 textInput("taxonName", "Filter by species taxonomy instead"))),
	fluidRow(column(width=8,
	                checkboxGroupInput("biomeSelect", "Biome", biome_choices, selected = biome_choices, inline = TRUE))),
	fluidRow(
		p("All species within filters are listed below. Visualize one species at a time using the by selecting a species.")),

	fluidRow(	column(width = 4,
									 plotOutput("pH_plot")),
						column(width = 4,
									 plotOutput("temp_plot")),
						column(width = 4,
						       uiOutput("GEMtext1"),
						       uiOutput("GEMtext2"))

						#textOutput("GEMtext"))
						),
fluidRow(column(width=12,
	DT::dataTableOutput('print_table'))
)
)
)

# Server side
server <- shinyServer(function(input, output, session){


	#closest_GEM <- reactive({ # This value is not currently reactive!
	#     #		  "No curated GEM at species or genus level",
	# 	#organism_data[input$taxon,]
	# 	("Selected species: Chitinophaga pinensis", tags$br(),
	# 	 "Culture status: Cultured, with strain and media information in Bacdive",
	# 	 tags$br(),
	# 	 "The closest available species with a COMETS simulation-ready model is iRhto1108, matched by species name")
	#
	# })
	    url <- a("Download model here", href="https://github.com/zoey-rw/soil_microbe_GEMs/tree/master/iRhto1880")

	  output$GEMtext1 <- renderUI({
	      HTML(paste0(	#organism_data[input$taxon,]
	          "Selected species: Chitinophaga pinensis",
	           tags$br(),tags$br(),
	           "Culture status: Cultured, with strain and media information in Bacdive.",
	           tags$br(),tags$br(),
	           "The closest available species with a COMETS simulation-ready model is iRhto1108, matched by species name."), collapse = "<br>")
	      })

	      #closest_GEM())
	output$GEMtext2 <- renderUI({url})


#	output$GEMtext <- renderText({#closest_GEM()})

	output$pH_plot <- renderPlot({p1})
	output$temp_plot <- renderPlot({p2})
	output$print_table <- renderTable({df_to_print})


	output$print_table = DT::renderDataTable(
		mat_to_print, escape = FALSE, selection = 'none', server = FALSE,
		options = list(dom = 't', paging = FALSE, ordering = FALSE),
		callback = JS("table.rows().every(function(i, tab, row) {
          var $this = $(this.node());
          $this.attr('id', this.data()[0]);
          $this.addClass('shiny-input-radiogroup');
        });
        Shiny.unbindAll(table.table().node());
        Shiny.bindAll(table.table().node());")
	)
	output$sel = renderPrint({
		str(sapply(taxon_names, function(i) input[[i]]))
	})
})

options(rsconnect.max.bundle.size=3145728000)
shinyApp(ui = ui, server = server)
=======
# UI
ui <- fluidPage(
    titlePanel("SoilMicrobeDB: An Interactive Database of Soil Microbial Genomes"),
    
    tags$p("The SoilMicrobeDB is a collection of over 30,000 soil microbial genomes, each annotated with ecological preferences for environmental conditions such as pH, temperature, and biome type. This tool allows you to filter, analyze, and visualize data on microbial species across different soil environments, using the sample collection from the National Ecological Observatory Network (NEON)."),
    
    tags$h4("Filters"),
    fluidRow(
        column(4, 
               selectInput("biome", "Select Biome", choices = unique(organism_df_to_subset$biome), multiple = TRUE) %>%
                   shinyhelper::helper(
                       type = "inline", 
                       title = "Biome Preference", 
                       content = "Biome preference is assigned if a taxon is present in at least 2% of samples within the biome. Biomes are assigned to each NEON sample using the National Land Cover Database.",
                       icon = "question-circle"
                   )
               
               
        ),
        column(4, 
               sliderInput("pH_range", "pH Preference Range", min = 3, max = 9, value = c(3, 9)) %>% 
                   shinyhelper::helper(
                       type = "inline",
                       title = "pH Preference",
                       content = "pH preference of each taxon is assigned as the peak of a LOESS curve fit to abundance data across the range of pH values. Click on a taxon to visualize or download this data.",
                       icon = "question-circle"
                   )
        ),
        column(4, 
               sliderInput("temperature_range", "Temperature Preference Range", min = 0, max = 40, value = c(0, 40)) %>%
                   shinyhelper::helper(
                       type = "inline",
                       title = "Temperature Preference",
                       content = "Temperature preference of each tacon is assigned as the peak of a LOESS curve fit to abundance data across the range of temperature values. Click on a taxon to visualize or download this data.",
                       icon = "question-circle"
                   )
        )
    ),
    
    tags$h4("Organism Data Table"),
    DT::dataTableOutput("organism_table"),
    downloadButton("download_organism", "Download Taxon List"),
    
    uiOutput("modal_abundance_plot")
)

# Server
server <- function(input, output, session) {
    
    # Initialize shinyhelper
    shinyhelper::observe_helpers(withMathJax = TRUE)
    
    # Reactive Filtered Organism DataFrame
    filtered_organism_df <- reactive({
        organism_df_to_subset %>%
            filter(
                (is.null(input$biome) || biome %in% input$biome),
                between(pH_preference, input$pH_range[1], input$pH_range[2]),
                between(temperature_preference, input$temperature_range[1], input$temperature_range[2])
            )
    })
    
    # Display Organism Data Table
    output$organism_table <- DT::renderDataTable({
        filtered_organism_df() %>% select(Kingdom, Genus, "Species of interest", "Genome source", "Functional in COMETS?")
    }, selection = 'single')
    
    # Download Filtered Organism Data
    output$download_organism <- downloadHandler(
        filename = function() { paste("filtered_organism_data.csv") },
        content = function(file) { write.csv(filtered_organism_df(), file, row.names = FALSE) }
    )
    
    # Modal Abundance Plot
    output$modal_abundance_plot <- renderUI({
        req(input$organism_table_rows_selected)
        selected_row <- filtered_organism_df()[input$organism_table_rows_selected, ]
        selected_taxon <- selected_row$taxon
        
        # Filter abundance_df for selected taxon and check for data
        abundance_filtered <- abundance_df %>%
            filter(taxon == selected_taxon)
        
        if (nrow(abundance_filtered) == 0) {
            # Show error message if no data is available for the selected taxon
            modalDialog(
                title = paste("Abundance Analysis for", selected_taxon),
                tags$p("Error: No abundance data available for this taxon."),
                footer = modalButton("Close")
            )
        } else {
            # Render plots if data is available
            modalDialog(
                size = "l",
                title = paste("Abundance of", selected_taxon, "in NEON soil samples"),
                plotOutput("pH_plot"),
                plotOutput("temperature_plot"),
                tags$p(paste("Match Criteria:", selected_row$`Match criteria`)),
                tags$p("Genome Link:", ifelse(!is.na(selected_row$genome_link), selected_row$genome_link, "N/A")),
                footer = tagList(
                    downloadButton("download_filtered_abundance", "Download Taxon Abundance Data"),
                    modalButton("Close")
                )
            )
        }
    })
    
    # pH Plot
    output$pH_plot <- renderPlot({
        req(input$organism_table_rows_selected)
        selected_taxon <- filtered_organism_df()[input$organism_table_rows_selected, "taxon"]
        abundance_data <- abundance_df %>% filter(taxon == selected_taxon)
        
        if (nrow(abundance_data) == 0) {
            return(NULL) # Avoid rendering if no data
        }
        
        ggplot(abundance_data, 
               aes(x = pH, y = abundance)) +#, color=nlcdClass)) +
            geom_point(aes(color=biome),
                       alpha=.5, 
                       position=position_jitter(width = .01, height=0), size=2) + 
            #geom_smooth(method = "loess",show.legend = F, span=.7) +
            geom_smooth(method="gam",,
                        #method = "loess",
                        show.legend = F, se=F) +
            theme_bw(base_size = 18) + 
            #scale_y_sqrt() + 
            xlab("Soil pH") + 
            labs(title = paste("Abundance vs. pH for", selected_taxon)) +
            ylab("Microbial abundance")
    })
    
    # Temperature Plot
    output$temperature_plot <- renderPlot({
        req(input$organism_table_rows_selected)
        selected_taxon <- filtered_organism_df()[input$organism_table_rows_selected, "taxon"]
        abundance_data <- abundance_df %>% filter(taxon == selected_taxon)
        
        if (nrow(abundance_data) == 0) {
            return(NULL) # Avoid rendering if no data
        }
        
        ggplot(abundance_data, 
               aes(x = temperature, y = abundance#, color=nlcdClass
                   )) +
            geom_point(aes(color=biome),
                       alpha=.5, 
                       position=position_jitter(width = .01, height=0), size=2) + 
           # geom_smooth(method = "loess", show.legend = F, span=.7) +
            geom_smooth(method="gam",
                #method = "loess", 
                show.legend = F, se=F) +
            theme_bw(base_size = 18) + 
            #scale_y_sqrt()  + 
            xlab("Soil temperature") +
            ylab("Microbial abundance") +
            labs(title = paste("Abundance vs. temperature for", selected_taxon))
        
    })
    
    # Download Filtered Abundance Data
    output$download_filtered_abundance <- downloadHandler(
        filename = function() { paste("taxon_abundance_data.csv") },
        content = function(file) {
            selected_taxon <- filtered_organism_df()[input$organism_table_rows_selected, "taxon"]
            abundance_data <- abundance_df %>% filter(taxon == selected_taxon)
            
            if (nrow(abundance_data) > 0) {
                write.csv(abundance_data, file, row.names = FALSE)
            }
        }
    )
}
>>>>>>> 230c9df7

shinyApp(ui, server)
<|MERGE_RESOLUTION|>--- conflicted
+++ resolved
@@ -4,21 +4,11 @@
 library(data.table)
 library(ggplot2)
 library(tidyverse)
-<<<<<<< HEAD
-library(DT)
-library(renv)
-
-# Read in data file for plotting
-# The column "taxon" matches with "Species of interest"
-abundance_data_filt = fread("./species_abundance_filt.csv",
-														nThread = 8, drop = 1, header = T)
-=======
 
 
 abundance_df = fread("./species_abundance_filt.csv", 
                             nThread = 8, drop = 1, header = T) %>% 
     rename("temperature"="soilTemp","pH" = "soilInCaClpH", "abundance"="percentage")
->>>>>>> 230c9df7
 
 # Read in data file for species selections - info on environmental preferences
 organism_df_to_subset = fread("./organism_data_to_subset.csv", drop = 1, header = T) %>% 
@@ -30,161 +20,15 @@
 organism_df_to_print = fread("./organism_data_to_print.csv", drop = 1, header = T)
 
 # Read in biome data file
-biome_info = fread("./nlcd_key.csv", drop = 1, header = T)
+biome_info = fread("./nlcd_key.csv", drop = 1, header = T) 
 biome_choices = biome_info$nlcdClass
 names(biome_choices) = biome_info$prettyNlcd
 
-<<<<<<< HEAD
-# Read in taxonomy data file, add to organism info
-taxonomy = fread("./organism_taxonomy.csv", drop = 1, header = T)
-df_to_print = left_join(df_to_print, taxonomy %>%
-                            select(`Species of interest` = taxon,`Genome accession` = accession) %>%
-                            unique()) %>%
-    select(`Species of interest`,GEM_ID, `Genome source`) %>% slice_sample(n = 1000)
-df_to_subset = left_join(df_to_subset, taxonomy %>%
-                             select(`Species of interest` = taxon,Kingdom,Phylum,accession) %>%
-                             unique())  %>% slice_sample(n = 1000)
-
-# Potential taxa to select from
-taxon_names = df_to_subset$`Species of interest`
-
-# Create column of radio buttons
-mat_to_print= as.matrix(df_to_print[,1])
-rownames(mat_to_print) = mat_to_print[,1]
-
-for (i in seq_len(nrow(mat_to_print))) {
-	mat_to_print[i, ] = sprintf(
-		'<input type="radio" name="%s" value="%s"/>',
-		taxon_names[i], mat_to_print[i, ]
-	)
-}
-mat_to_print = cbind(mat_to_print, df_to_print[,1:3])
-colnames(mat_to_print)[1] = "Visualize?"
-
-
-# Filter abundance data to create example plots for selected taxon
-single_species_obs = abundance_data_filt %>%
-	filter(taxon == "Rhodotorula toruloides")
-
-# Visualize abundances that correlate with pH
-p1 = ggplot(single_species_obs,
-						aes(x = soilInCaClpH, y = percentage, color=taxon)) +
-	geom_point(alpha=.5,
-						 position=position_jitter(width = .01, height=0), size=2,
-						 show.legend = F) +
-	geom_smooth(show.legend = F, span=.7) +
-	facet_wrap(~taxon, scales = "free") + theme_bw(base_size = 20) +
-	scale_y_sqrt() + xlab("Soil pH") +
-	ylab("Microbial abundance")
-=======
 abundance_df$biome = biome_info[match(abundance_df$nlcdClass, biome_info$nlcdClass),]$prettyNlcd
 
->>>>>>> 230c9df7
 
 library(shinyhelper) # For adding help tooltips
 
-<<<<<<< HEAD
-# Visualize abundances that correlate with temperature
-p2 = ggplot(single_species_obs,
-						aes(x = soilTemp, y = percentage, color=taxon)) +
-	geom_point(alpha=.5,
-						 position=position_jitter(width = .01, height=0), size=2,
-						 show.legend = F) +
-	geom_smooth(show.legend = F, span=.7) +
-	facet_wrap(~taxon, scales = "free") + theme_bw(base_size = 20) +
-	scale_y_sqrt()  + xlab("Soil temperature") +
-	ylab("Microbial abundance")
-
-
-# Actual interface setup
-ui <- fluidPage(
-	titlePanel("Explore the Soil Microbe Database"),
-	mainPanel(
-
-		fluidRow(p("The Soil Microbe Database (SMDB) is a collection of over 30,000 soil microbial genomes, some of which have cultured representatives. Use this portal to explore how the abundance of each genome varies across soil samples measured via shotgun metagenomics. This abundance dataset, and the SMDB, can be downloaded for further analysis using the links at the bottom of this page."),
-			p("Use the filters below to identify soil microbes that are observed to peak in abundance at specific pH or temperature values. Note that these reflect trends in soils derived from sequencing, not laboratory experiments on actual pH or temperature tolerances. For more information on environmental abundances of microbes: https://doi.org/10.1111/nph.17240"),
-			column(width = 4,
-	sliderInput("pHrange", "Realized soil pH preference:",min = 3, max = 9, value = c(3,9))),
-	column(width = 4,
-	sliderInput("temperatureRange",
-							"Realized soil temperature preference:",min = 0, max = 100, value = c(0,100))),
-	column(width = 4,
-				 textInput("taxonName", "Filter by species taxonomy instead"))),
-	fluidRow(column(width=8,
-	                checkboxGroupInput("biomeSelect", "Biome", biome_choices, selected = biome_choices, inline = TRUE))),
-	fluidRow(
-		p("All species within filters are listed below. Visualize one species at a time using the by selecting a species.")),
-
-	fluidRow(	column(width = 4,
-									 plotOutput("pH_plot")),
-						column(width = 4,
-									 plotOutput("temp_plot")),
-						column(width = 4,
-						       uiOutput("GEMtext1"),
-						       uiOutput("GEMtext2"))
-
-						#textOutput("GEMtext"))
-						),
-fluidRow(column(width=12,
-	DT::dataTableOutput('print_table'))
-)
-)
-)
-
-# Server side
-server <- shinyServer(function(input, output, session){
-
-
-	#closest_GEM <- reactive({ # This value is not currently reactive!
-	#     #		  "No curated GEM at species or genus level",
-	# 	#organism_data[input$taxon,]
-	# 	("Selected species: Chitinophaga pinensis", tags$br(),
-	# 	 "Culture status: Cultured, with strain and media information in Bacdive",
-	# 	 tags$br(),
-	# 	 "The closest available species with a COMETS simulation-ready model is iRhto1108, matched by species name")
-	#
-	# })
-	    url <- a("Download model here", href="https://github.com/zoey-rw/soil_microbe_GEMs/tree/master/iRhto1880")
-
-	  output$GEMtext1 <- renderUI({
-	      HTML(paste0(	#organism_data[input$taxon,]
-	          "Selected species: Chitinophaga pinensis",
-	           tags$br(),tags$br(),
-	           "Culture status: Cultured, with strain and media information in Bacdive.",
-	           tags$br(),tags$br(),
-	           "The closest available species with a COMETS simulation-ready model is iRhto1108, matched by species name."), collapse = "<br>")
-	      })
-
-	      #closest_GEM())
-	output$GEMtext2 <- renderUI({url})
-
-
-#	output$GEMtext <- renderText({#closest_GEM()})
-
-	output$pH_plot <- renderPlot({p1})
-	output$temp_plot <- renderPlot({p2})
-	output$print_table <- renderTable({df_to_print})
-
-
-	output$print_table = DT::renderDataTable(
-		mat_to_print, escape = FALSE, selection = 'none', server = FALSE,
-		options = list(dom = 't', paging = FALSE, ordering = FALSE),
-		callback = JS("table.rows().every(function(i, tab, row) {
-          var $this = $(this.node());
-          $this.attr('id', this.data()[0]);
-          $this.addClass('shiny-input-radiogroup');
-        });
-        Shiny.unbindAll(table.table().node());
-        Shiny.bindAll(table.table().node());")
-	)
-	output$sel = renderPrint({
-		str(sapply(taxon_names, function(i) input[[i]]))
-	})
-})
-
-options(rsconnect.max.bundle.size=3145728000)
-shinyApp(ui = ui, server = server)
-=======
 # UI
 ui <- fluidPage(
     titlePanel("SoilMicrobeDB: An Interactive Database of Soil Microbial Genomes"),
@@ -359,6 +203,5 @@
         }
     )
 }
->>>>>>> 230c9df7
 
 shinyApp(ui, server)
